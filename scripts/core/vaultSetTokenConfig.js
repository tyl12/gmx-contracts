const { getFrameSigner, deployContract, contractAt, sendTxn, readTmpAddresses, callWithRetries } = require("../shared/helpers")
const { expandDecimals, bigNumberify } = require("../../test/shared/utilities")
const { toChainlinkPrice } = require("../../test/shared/chainlink")

const network = (process.env.HARDHAT_NETWORK || 'mainnet');
const tokens = require('./tokens')[network];

async function getArbValues() {
  const vault = await contractAt("Vault", "0x489ee077994B6658eAfA855C308275EAd8097C4A")

  const {} = tokens
  const tokenArr = []

  return { vault, tokenArr }
}

async function getAvaxValues() {
  const vault = await contractAt("Vault", "0x9ab2De34A33fB459b538c43f251eB825645e8595")

  const { btcb } = tokens
  const tokenArr = [btcb]

  return { vault, tokenArr }
}

async function getValues() {
  if (network === "arbitrum") {
    return getArbValues()
  }

  if (network === "avax") {
    return getAvaxValues()
  }
}

async function main() {
  let signer
  let vaultAddress = "0x489ee077994B6658eAfA855C308275EAd8097C4A"
  const { link, uni, usdc, usdt, btc, eth } = tokens
  let tokenArr = [link, uni]

<<<<<<< HEAD
  if (network === "arbitrumTestnet") {
    vaultAddress = "0xBc9BC47A7aB63db1E0030dC7B60DDcDe29CF4Ffb"
    tokenArr = [btc, usdc, usdt]
  } else {
    signer = await getFrameSigner()
  }

  const vault = await contractAt("Vault", vaultAddress)
=======
  const { vault, tokenArr } = await getValues()
>>>>>>> ccf1216b
  const vaultGov = await vault.gov()

  const vaultTimelock = await contractAt("Timelock", vaultGov, signer)

  console.log("vault", vault.address)
  console.log("vaultTimelock", vaultTimelock.address)
<<<<<<< HEAD
=======
  console.log("vaultMethod", vaultMethod)
>>>>>>> ccf1216b

  for (const token of tokenArr) {
    const params = [
      vault.address,
      token.address, // _token
      token.decimals, // _tokenDecimals
      token.tokenWeight, // _tokenWeight
      token.minProfitBps, // _minProfitBps
      expandDecimals(token.maxUsdgAmount, 18), // _maxUsdgAmount
      token.isStable, // _isStable
      token.isShortable // _isShortable
    ]
    const action = ethers.utils.solidityKeccak256([
      "string",
      "address",
      "address",
      "uint256",
      "uint256",
      "uint256",
      "uint256",
      "bool",
      "bool"
    ], ["vaultSetTokenConfig", ...params])
    const actionTimestamp = await vaultTimelock.pendingActions(action)
    let vaultMethod = "signalVaultSetTokenConfig"
    if (actionTimestamp.gt(0)) { // action was already signalled
      console.log("Pending action exists timestamp: %s (%s)", actionTimestamp.toString(), new Date(actionTimestamp.toNumber() * 1000))
      vaultMethod = "vaultSetTokenConfig"
    }
    console.log("vaultMethod", vaultMethod)
    await sendTxn(vaultTimelock[vaultMethod](...params, {gasLimit: 1000000, gasPrice:1000000000}), `vault.${vaultMethod}(${token.name}) ${token.address}`)
  }
}

main()
  .then(() => process.exit(0))
  .catch(error => {
    console.error(error)
    process.exit(1)
  })<|MERGE_RESOLUTION|>--- conflicted
+++ resolved
@@ -1,5 +1,5 @@
 const { getFrameSigner, deployContract, contractAt, sendTxn, readTmpAddresses, callWithRetries } = require("../shared/helpers")
-const { expandDecimals, bigNumberify } = require("../../test/shared/utilities")
+const { expandDecimals } = require("../../test/shared/utilities")
 const { toChainlinkPrice } = require("../../test/shared/chainlink")
 
 const network = (process.env.HARDHAT_NETWORK || 'mainnet');
@@ -34,36 +34,21 @@
 }
 
 async function main() {
-  let signer
-  let vaultAddress = "0x489ee077994B6658eAfA855C308275EAd8097C4A"
-  const { link, uni, usdc, usdt, btc, eth } = tokens
-  let tokenArr = [link, uni]
+  const signer = await getFrameSigner()
 
-<<<<<<< HEAD
-  if (network === "arbitrumTestnet") {
-    vaultAddress = "0xBc9BC47A7aB63db1E0030dC7B60DDcDe29CF4Ffb"
-    tokenArr = [btc, usdc, usdt]
-  } else {
-    signer = await getFrameSigner()
-  }
-
-  const vault = await contractAt("Vault", vaultAddress)
-=======
   const { vault, tokenArr } = await getValues()
->>>>>>> ccf1216b
   const vaultGov = await vault.gov()
 
   const vaultTimelock = await contractAt("Timelock", vaultGov, signer)
+  const vaultMethod = "signalVaultSetTokenConfig"
+  // const vaultMethod = "vaultSetTokenConfig"
 
   console.log("vault", vault.address)
   console.log("vaultTimelock", vaultTimelock.address)
-<<<<<<< HEAD
-=======
   console.log("vaultMethod", vaultMethod)
->>>>>>> ccf1216b
 
   for (const token of tokenArr) {
-    const params = [
+    await sendTxn(vaultTimelock[vaultMethod](
       vault.address,
       token.address, // _token
       token.decimals, // _tokenDecimals
@@ -72,26 +57,7 @@
       expandDecimals(token.maxUsdgAmount, 18), // _maxUsdgAmount
       token.isStable, // _isStable
       token.isShortable // _isShortable
-    ]
-    const action = ethers.utils.solidityKeccak256([
-      "string",
-      "address",
-      "address",
-      "uint256",
-      "uint256",
-      "uint256",
-      "uint256",
-      "bool",
-      "bool"
-    ], ["vaultSetTokenConfig", ...params])
-    const actionTimestamp = await vaultTimelock.pendingActions(action)
-    let vaultMethod = "signalVaultSetTokenConfig"
-    if (actionTimestamp.gt(0)) { // action was already signalled
-      console.log("Pending action exists timestamp: %s (%s)", actionTimestamp.toString(), new Date(actionTimestamp.toNumber() * 1000))
-      vaultMethod = "vaultSetTokenConfig"
-    }
-    console.log("vaultMethod", vaultMethod)
-    await sendTxn(vaultTimelock[vaultMethod](...params, {gasLimit: 1000000, gasPrice:1000000000}), `vault.${vaultMethod}(${token.name}) ${token.address}`)
+    ), `vault.${vaultMethod}(${token.name}) ${token.address}`)
   }
 }
 
