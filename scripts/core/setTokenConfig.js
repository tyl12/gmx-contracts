const { getFrameSigner, deployContract, contractAt, sendTxn, readTmpAddresses, callWithRetries } = require("../shared/helpers")
const { bigNumberify, expandDecimals } = require("../../test/shared/utilities")
const { toChainlinkPrice } = require("../../test/shared/chainlink")

const network = (process.env.HARDHAT_NETWORK || 'mainnet');
const tokens = require('./tokens')[network];

async function getArbTestnetValues() {
  const vault = await contractAt("Vault", "0xBc9BC47A7aB63db1E0030dC7B60DDcDe29CF4Ffb")
  const timelock = await contractAt("Timelock", await vault.gov())
  const reader = await contractAt("Reader", "0x2E093c70E3A7E4919611d2555dFd8D697d2fC0a1")

  const { btc, eth, usdc, usdt } = tokens
  const tokenArr = [
    btc,
    eth,
    usdc,
    usdt,
  ]

  const vaultTokenInfo = await reader.getVaultTokenInfoV2(vault.address, eth.address, 1, tokenArr.map(t => t.address))

  return { vault, timelock, reader, tokenArr, vaultTokenInfo }
}

async function getArbValues() {
  console.log("get values for Arbitrum")
  const signer = await getFrameSigner()

  const vault = await contractAt("Vault", "0x489ee077994B6658eAfA855C308275EAd8097C4A")
  const timelock = await contractAt("Timelock", await vault.gov(), signer)
  const reader = await contractAt("Reader", "0x2b43c90D1B727cEe1Df34925bcd5Ace52Ec37694")

  const { btc, eth, usdc, link, uni, usdt, mim, frax, dai } = tokens
<<<<<<< HEAD
  const tokenArr = [usdt, dai]
=======
  const tokenArr = [btc, eth, usdc]
>>>>>>> ccf1216b

  const vaultTokenInfo = await reader.getVaultTokenInfoV2(vault.address, eth.address, 1, tokenArr.map(t => t.address))

  return { vault, timelock, reader, tokenArr, vaultTokenInfo }
}

async function getAvaxValues() {
  console.log("get values for Avalanche")
  const signer = await getFrameSigner()

  const vault = await contractAt("Vault", "0x9ab2De34A33fB459b538c43f251eB825645e8595")
  const timelock = await contractAt("Timelock", await vault.gov(), signer)
  const reader = await contractAt("Reader", "0x2eFEE1950ededC65De687b40Fd30a7B5f4544aBd")

  const { avax, eth, btc, btcb, mim, usdce, usdc } = tokens
<<<<<<< HEAD
  const tokenArr = [eth, usdce, usdc]
=======
  const tokenArr = [btcb, usdce, usdc]
>>>>>>> ccf1216b

  const vaultTokenInfo = await reader.getVaultTokenInfoV2(vault.address, avax.address, 1, tokenArr.map(t => t.address))

  return { vault, timelock, reader, tokenArr, vaultTokenInfo }
}

async function main() {
  let vault, timelock, reader, tokenArr, vaultTokenInfo

  if (network === "arbitrumTestnet") {
    ;({ vault, timelock, reader, tokenArr, vaultTokenInfo } = await getArbTestnetValues());
  } else if (network === "arbitrum") {
    ;({ vault, timelock, reader, tokenArr, vaultTokenInfo } = await getArbValues());
  } else if (network === "avax") {
    ;({ vault, timelock, reader, tokenArr, vaultTokenInfo } = await getAvaxValues());
  } else {
    throw new Error("Unsupported network " + network)
  }

  console.log("vault", vault.address)
  console.log("timelock", timelock.address)
  console.log("reader", reader.address)
  console.log("tokenArr", tokenArr)

  const vaultPropsLength = 14;

  const shouldSendTxn = false

  let totalUsdgAmount = bigNumberify(0)

  for (const [i, tokenItem] of tokenArr.entries()) {
    const token = {}
    token.poolAmount = vaultTokenInfo[i * vaultPropsLength]
    token.reservedAmount = vaultTokenInfo[i * vaultPropsLength + 1]
    token.availableAmount = token.poolAmount.sub(token.reservedAmount)
    token.usdgAmount = vaultTokenInfo[i * vaultPropsLength + 2]
    token.redemptionAmount = vaultTokenInfo[i * vaultPropsLength + 3]
    token.weight = vaultTokenInfo[i * vaultPropsLength + 4]
    token.bufferAmount = vaultTokenInfo[i * vaultPropsLength + 5]
    token.maxUsdgAmount = vaultTokenInfo[i * vaultPropsLength + 6]
    token.globalShortSize = vaultTokenInfo[i * vaultPropsLength + 7]
    token.maxGlobalShortSize = vaultTokenInfo[i * vaultPropsLength + 8]
    token.minPrice = vaultTokenInfo[i * vaultPropsLength + 9]
    token.maxPrice = vaultTokenInfo[i * vaultPropsLength + 10]
    token.guaranteedUsd = vaultTokenInfo[i * vaultPropsLength + 11]

    token.availableUsd = tokenItem.isStable
      ? token.poolAmount
          .mul(token.minPrice)
          .div(expandDecimals(1, tokenItem.decimals))
      : token.availableAmount
          .mul(token.minPrice)
          .div(expandDecimals(1, tokenItem.decimals));

    token.managedUsd = token.availableUsd.add(token.guaranteedUsd);
    token.managedAmount = token.managedUsd
      .mul(expandDecimals(1, tokenItem.decimals))
      .div(token.minPrice);

    let usdgAmount = token.managedUsd.div(expandDecimals(1, 30 - 18))
    totalUsdgAmount = totalUsdgAmount.add(usdgAmount)

    const adjustedMaxUsdgAmount = expandDecimals(tokenItem.maxUsdgAmount, 18)
    // if (usdgAmount.gt(adjustedMaxUsdgAmount)) {
    //   usdgAmount = adjustedMaxUsdgAmount
    // }

    if (shouldSendTxn) {
      await sendTxn(timelock.setTokenConfig(
        vault.address,
        tokenItem.address, // _token
        tokenItem.decimals,
        tokenItem.tokenWeight, // _tokenWeight
        tokenItem.minProfitBps, // _minProfitBps
        expandDecimals(tokenItem.maxUsdgAmount, 18), // _maxUsdgAmount
        tokenItem.isStable,
        tokenItem.isShortable
      ), `vault.setTokenConfig(${tokenItem.name}) ${tokenItem.address}`)
    }
  }

  console.log("totalUsdgAmount", totalUsdgAmount.toString())
}

main()
  .then(() => process.exit(0))
  .catch(error => {
    console.error(error)
    process.exit(1)
  })<|MERGE_RESOLUTION|>--- conflicted
+++ resolved
@@ -5,58 +5,26 @@
 const network = (process.env.HARDHAT_NETWORK || 'mainnet');
 const tokens = require('./tokens')[network];
 
-async function getArbTestnetValues() {
-  const vault = await contractAt("Vault", "0xBc9BC47A7aB63db1E0030dC7B60DDcDe29CF4Ffb")
-  const timelock = await contractAt("Timelock", await vault.gov())
-  const reader = await contractAt("Reader", "0x2E093c70E3A7E4919611d2555dFd8D697d2fC0a1")
+async function getArbValues(signer) {
+  const vault = await contractAt("Vault", "0x489ee077994B6658eAfA855C308275EAd8097C4A")
+  const timelock = await contractAt("Timelock", await vault.gov(), signer)
+  const reader = await contractAt("Reader", "0x2b43c90D1B727cEe1Df34925bcd5Ace52Ec37694")
 
-  const { btc, eth, usdc, usdt } = tokens
-  const tokenArr = [
-    btc,
-    eth,
-    usdc,
-    usdt,
-  ]
+  const { btc, eth, usdc, link, uni, usdt, mim, frax, dai } = tokens
+  const tokenArr = [btc, eth, usdc]
 
   const vaultTokenInfo = await reader.getVaultTokenInfoV2(vault.address, eth.address, 1, tokenArr.map(t => t.address))
 
   return { vault, timelock, reader, tokenArr, vaultTokenInfo }
 }
 
-async function getArbValues() {
-  console.log("get values for Arbitrum")
-  const signer = await getFrameSigner()
-
-  const vault = await contractAt("Vault", "0x489ee077994B6658eAfA855C308275EAd8097C4A")
-  const timelock = await contractAt("Timelock", await vault.gov(), signer)
-  const reader = await contractAt("Reader", "0x2b43c90D1B727cEe1Df34925bcd5Ace52Ec37694")
-
-  const { btc, eth, usdc, link, uni, usdt, mim, frax, dai } = tokens
-<<<<<<< HEAD
-  const tokenArr = [usdt, dai]
-=======
-  const tokenArr = [btc, eth, usdc]
->>>>>>> ccf1216b
-
-  const vaultTokenInfo = await reader.getVaultTokenInfoV2(vault.address, eth.address, 1, tokenArr.map(t => t.address))
-
-  return { vault, timelock, reader, tokenArr, vaultTokenInfo }
-}
-
-async function getAvaxValues() {
-  console.log("get values for Avalanche")
-  const signer = await getFrameSigner()
-
+async function getAvaxValues(signer) {
   const vault = await contractAt("Vault", "0x9ab2De34A33fB459b538c43f251eB825645e8595")
   const timelock = await contractAt("Timelock", await vault.gov(), signer)
   const reader = await contractAt("Reader", "0x2eFEE1950ededC65De687b40Fd30a7B5f4544aBd")
 
   const { avax, eth, btc, btcb, mim, usdce, usdc } = tokens
-<<<<<<< HEAD
-  const tokenArr = [eth, usdce, usdc]
-=======
   const tokenArr = [btcb, usdce, usdc]
->>>>>>> ccf1216b
 
   const vaultTokenInfo = await reader.getVaultTokenInfoV2(vault.address, avax.address, 1, tokenArr.map(t => t.address))
 
@@ -64,26 +32,24 @@
 }
 
 async function main() {
+  const signer = await getFrameSigner()
+
   let vault, timelock, reader, tokenArr, vaultTokenInfo
 
-  if (network === "arbitrumTestnet") {
-    ;({ vault, timelock, reader, tokenArr, vaultTokenInfo } = await getArbTestnetValues());
-  } else if (network === "arbitrum") {
-    ;({ vault, timelock, reader, tokenArr, vaultTokenInfo } = await getArbValues());
-  } else if (network === "avax") {
-    ;({ vault, timelock, reader, tokenArr, vaultTokenInfo } = await getAvaxValues());
-  } else {
-    throw new Error("Unsupported network " + network)
+  if (network === "arbitrum") {
+    ;({ vault, timelock, reader, tokenArr, vaultTokenInfo }  = await getArbValues(signer));
+  }
+
+  if (network === "avax") {
+    ;({ vault, timelock, reader, tokenArr, vaultTokenInfo }  = await getAvaxValues(signer));
   }
 
   console.log("vault", vault.address)
   console.log("timelock", timelock.address)
-  console.log("reader", reader.address)
-  console.log("tokenArr", tokenArr)
 
   const vaultPropsLength = 14;
 
-  const shouldSendTxn = false
+  const shouldSendTxn = true
 
   let totalUsdgAmount = bigNumberify(0)
 
@@ -128,12 +94,11 @@
       await sendTxn(timelock.setTokenConfig(
         vault.address,
         tokenItem.address, // _token
-        tokenItem.decimals,
         tokenItem.tokenWeight, // _tokenWeight
         tokenItem.minProfitBps, // _minProfitBps
         expandDecimals(tokenItem.maxUsdgAmount, 18), // _maxUsdgAmount
-        tokenItem.isStable,
-        tokenItem.isShortable
+        expandDecimals(tokenItem.bufferAmount, tokenItem.decimals), // _bufferAmount
+        usdgAmount
       ), `vault.setTokenConfig(${tokenItem.name}) ${tokenItem.address}`)
     }
   }
