// price feeds https://docs.chain.link/docs/binance-smart-chain-addresses/
const { expandDecimals } = require("../../test/shared/utilities")

module.exports = {
  bsc: {
    btcPriceFeed: { address: "0x264990fbd0A4796A3E3d8E37C4d5F87a3aCa5Ebf" },
    ethPriceFeed: { address: "0x9ef1B8c0E4F7dc8bF5719Ea496883DC6401d5b2e" },
    bnbPriceFeed: { address: "0x0567F2323251f0Aab15c8dFb1967E4e8A7D42aeE" },
    busdPriceFeed: { address: "0xcBb98864Ef56E9042e7d2efef76141f15731B82f" },
    usdcPriceFeed: { address: "0x51597f405303C4377E36123cBc172b13269EA163" },
    usdtPriceFeed: { address: "0xB97Ad0E74fa7d920791E90258A6E2085088b4320" },
    btc: {
      name: "btc",
      address: "0x7130d2a12b9bcbfae4f2634d864a1ee1ce3ead9c",
      decimals: 18,
      priceFeed: "0x264990fbd0A4796A3E3d8E37C4d5F87a3aCa5Ebf",
      priceDecimals: 8,
      isStrictStable: false
    },
    eth: {
      name: "eth",
      address: "0x2170ed0880ac9a755fd29b2688956bd959f933f8",
      decimals: 18,
      priceFeed: "0x9ef1B8c0E4F7dc8bF5719Ea496883DC6401d5b2e",
      priceDecimals: 8,
      isStrictStable: false
    },
    bnb: {
      name: "bnb",
      address: "0xbb4CdB9CBd36B01bD1cBaEBF2De08d9173bc095c",
      decimals: 18,
      priceFeed: "0x0567F2323251f0Aab15c8dFb1967E4e8A7D42aeE",
      priceDecimals: 8,
      isStrictStable: false
    },
    busd: {
      name: "busd",
      address: "0xe9e7cea3dedca5984780bafc599bd69add087d56",
      decimals: 18,
      priceFeed: "0xcBb98864Ef56E9042e7d2efef76141f15731B82f",
      priceDecimals: 8,
      isStrictStable: true
    },
    usdc: {
      name: "usdc",
      address: "0x8ac76a51cc950d9822d68b83fe1ad97b32cd580d",
      decimals: 18,
      priceFeed: "0x51597f405303C4377E36123cBc172b13269EA163",
      priceDecimals: 8,
      isStrictStable: true
    },
    usdt: {
      name: "usdt",
      address: "0x55d398326f99059fF775485246999027B3197955",
      decimals: 18,
      priceFeed: "0xB97Ad0E74fa7d920791E90258A6E2085088b4320",
      priceDecimals: 8,
      isStrictStable: true
    },
    nativeToken: {
      address: "0xbb4CdB9CBd36B01bD1cBaEBF2De08d9173bc095c",
      decimals: 18
    }
  },
  testnet: {
    btcPriceFeed: { address: "0x5741306c21795FdCBb9b265Ea0255F499DFe515C" },
    ethPriceFeed: { address: "0x143db3CEEfbdfe5631aDD3E50f7614B6ba708BA7" },
    bnbPriceFeed: { address: "0x2514895c72f50D8bd4B4F9b1110F0D6bD2c97526" },
    busdPriceFeed: { address: "0x8F460c4F4Fa9F87AeA4f29B4Ee91d1b8e97163BA" },
    usdcPriceFeed: { address: " 0x90c069C4538adAc136E051052E14c1cD799C41B7" },
    usdtPriceFeed: { address: "0xEca2605f0BCF2BA5966372C99837b1F182d3D620" },
    btc: {
      address: "0xb19C12715134bee7c4b1Ca593ee9E430dABe7b56",
      decimals: 18
    },
    eth: {
      address: "0x1958f7C067226c7C8Ac310Dc994D0cebAbfb2B02",
      decimals: 18
    },
    bnb: {
      address: "0x612777Eea37a44F7a95E3B101C39e1E2695fa6C2",
      decimals: 18
    },
    busd: {
      address: "0x3F223C4E5ac67099CB695834b20cCd5E5D5AA9Ef",
      decimals: 18
    },
    usdc: {
      address: "0x9780881bf45b83ee028c4c1de7e0c168df8e9eef",
      decimals: 18
    },
    usdt: {
      address: "0x337610d27c682e347c9cd60bd4b3b107c9d34ddd",
      decimals: 18
    },
    nativeToken: {
      address: "0x612777Eea37a44F7a95E3B101C39e1E2695fa6C2",
      decimals: 18
    }
  },
  arbitrumTestnet: {
    // https://docs.chain.link/docs/arbitrum-price-feeds/
    btcPriceFeed: { address: "0x0c9973e7a27d00e656B9f153348dA46CaD70d03d" },
    ethPriceFeed: { address: "0x5f0423B1a6935dc5596e7A24d98532b67A0AeFd8" },
    usdtPriceFeed: { address: "0xb1Ac85E779d05C2901812d812210F6dE144b2df0" },
    usdcPriceFeed: { address: "0xb1Ac85E779d05C2901812d812210F6dE144b2df0" }, // this is USDT price feed, chainlink doesn't have one for USDC
    btc: {
      address: "0xab952e6801daB7920B65b8aC918FF0F66a8a0F44",
      decimals: 18
    },
    eth: {
      address: "0xB47e6A5f8b33b3F17603C83a0535A9dcD7E32681",
      decimals: 18
    },
    usdc: {
      address: "0xb93cb5F5c6a56e060A5e5A9691229D2a7e2D234A",
      decimals: 18
    },
    usdt: {
      address: "0xaB7ee1A7D5bc677e3A7ac694f2c156b3fFCaABC1",
      decimals: 18
    },
    nativeToken: {
      address: "0xB47e6A5f8b33b3F17603C83a0535A9dcD7E32681",
      decimals: 18
    }
  },
  arbitrum: {
    btc: {
      name: "btc",
      address: "0x2f2a2543B76A4166549F7aaB2e75Bef0aefC5B0f",
      decimals: 8,
      priceFeed: "0x6ce185860a4963106506C203335A2910413708e9",
      priceDecimals: 8,
      fastPricePrecision: 1000,
      maxCumulativeDeltaDiff: 0.10 * 10 * 1000 * 1000, // 10%
      isStrictStable: false,
      tokenWeight: 15000,
      minProfitBps: 0,
      maxUsdgAmount: 110 * 1000 *1000,
      bufferAmount: 2500,
      isStable: false,
      isShortable: true,
      maxGlobalLongSize: 20 * 1000 * 1000,
<<<<<<< HEAD
      maxGlobalShortSize: 28 * 1000 * 1000,
=======
      maxGlobalShortSize: 30 * 1000 * 1000,
>>>>>>> 999757eb
      openInterestLimitLong: 80 * 1000 * 1000,
      openInterestLimitShort: 50 * 1000 * 1000,
      maxOpenInterestLong: 75 * 1000 * 1000,
      maxOpenInterestShort: 30 * 1000 * 1000,
      openInterestIncrementLong: 100 * 1000,
      openInterestIncrementShort: 100 * 1000,
      maxLiquidityThresholdLong: 15 * 1000 * 1000,
      maxLiquidityThresholdShort: 10 * 1000 * 1000,
      minLiquidityThresholdLong: 12 * 1000 * 1000,
      minLiquidityThresholdShort: 8 * 1000 * 1000
    },
    eth: {
      name: "eth",
      address: "0x82aF49447D8a07e3bd95BD0d56f35241523fBab1",
      decimals: 18,
      priceFeed: "0x639Fe6ab55C921f74e7fac1ee960C0B6293ba612",
      priceDecimals: 8,
      fastPricePrecision: 1000,
      maxCumulativeDeltaDiff: 0.10 * 10 * 1000 * 1000, // 10%
      isStrictStable: false,
      tokenWeight: 35000,
      minProfitBps: 0,
      maxUsdgAmount: 175 * 1000 * 1000,
      bufferAmount: 75000,
      isStable: false,
      isShortable: true,
<<<<<<< HEAD
      maxGlobalLongSize: 36 * 1000 * 1000,
      maxGlobalShortSize: 38 * 1000 * 1000,
=======
      maxGlobalLongSize: 38 * 1000 * 1000,
      maxGlobalShortSize: 41 * 1000 * 1000,
>>>>>>> 999757eb
      openInterestLimitLong: 110 * 1000 * 1000,
      openInterestLimitShort: 60 * 1000 * 1000,
      maxOpenInterestLong: 95 * 1000 * 1000,
      maxOpenInterestShort: 50 * 1000 * 1000,
      openInterestIncrementLong: 100 * 1000,
      openInterestIncrementShort: 100 * 1000,
      maxLiquidityThresholdLong: 15 * 1000 * 1000,
      maxLiquidityThresholdShort: 10 * 1000 * 1000,
      minLiquidityThresholdLong: 12 * 1000 * 1000,
      minLiquidityThresholdShort: 8 * 1000 * 1000
    },
    usdc: {
      name: "usdc",
      address: "0xFF970A61A04b1cA14834A43f5dE4533eBDDB5CC8",
      decimals: 6,
      priceFeed: "0x50834F3163758fcC1Df9973b6e91f0F0F0434aD3",
      priceDecimals: 8,
      isStrictStable: true,
      tokenWeight: 39000,
      minProfitBps: 0,
      maxUsdgAmount: 230 * 1000 * 1000,
      bufferAmount: 180 * 1000 * 1000,
      isStable: true,
      isShortable: false
    },
    link: {
      name: "link",
      address: "0xf97f4df75117a78c1A5a0DBb814Af92458539FB4",
      decimals: 18,
      priceFeed: "0x86E53CF1B870786351Da77A57575e79CB55812CB",
      priceDecimals: 8,
      fastPricePrecision: 1000,
      maxCumulativeDeltaDiff: 0.10 * 10 * 1000 * 1000, // 10%
      isStrictStable: false,
      tokenWeight: 1000,
      minProfitBps: 0,
      maxUsdgAmount: 6.1 * 1000 * 1000,
      bufferAmount: 450000,
      isStable: false,
      isShortable: true,
      spreadBasisPoints: 0,
      maxGlobalShortSize: 500 * 1000,
      maxGlobalLongSize: 500 * 1000,
      openInterestLimitLong: 500 * 1000,
      openInterestLimitShort: 500 * 1000,
      maxOpenInterestLong: 500 * 1000,
      maxOpenInterestShort: 500 * 1000,
      openInterestIncrementLong: 50 * 1000,
      openInterestIncrementShort: 50 * 1000,
      maxLiquidityThresholdLong: 250 * 1000,
      maxLiquidityThresholdShort: 250 * 1000,
      minLiquidityThresholdLong: 50 * 1000,
      minLiquidityThresholdShort: 50 * 1000
    },
    uni: {
      name: "uni",
      address: "0xFa7F8980b0f1E64A2062791cc3b0871572f1F7f0",
      decimals: 18,
      priceFeed: "0x9C917083fDb403ab5ADbEC26Ee294f6EcAda2720",
      priceDecimals: 8,
      fastPricePrecision: 1000,
      maxCumulativeDeltaDiff: 0.10 * 10 * 1000 * 1000, // 10%
      isStrictStable: false,
      tokenWeight: 1000,
      minProfitBps: 0,
      maxUsdgAmount: 5 * 1000 * 1000,
      bufferAmount: 400000,
      isStable: false,
      isShortable: true,
      spreadBasisPoints: 0,
      maxGlobalShortSize: 500 * 1000,
      maxGlobalLongSize: 500 * 1000,
      openInterestLimitLong: 500 * 1000,
      openInterestLimitShort: 500 * 1000,
      maxOpenInterestLong: 500 * 1000,
      maxOpenInterestShort: 500 * 1000,
      openInterestIncrementLong: 50 * 1000,
      openInterestIncrementShort: 50 * 1000,
      maxLiquidityThresholdLong: 250 * 1000,
      maxLiquidityThresholdShort: 250 * 1000,
      minLiquidityThresholdLong: 50 * 1000,
      minLiquidityThresholdShort: 50 * 1000
    },
    usdt: {
      name: "usdt",
      address: "0xFd086bC7CD5C481DCC9C85ebE478A1C0b69FCbb9",
      decimals: 6,
      priceFeed: "0x3f3f5dF88dC9F13eac63DF89EC16ef6e7E25DdE7",
      priceDecimals: 8,
      isStrictStable: true,
      tokenWeight: 2000,
      minProfitBps: 0,
      maxUsdgAmount: 8 * 1000 * 1000,
      bufferAmount: 1 * 1000 * 1000,
      isStable: true,
      isShortable: false
    },
    mim: {
      name: "mim",
      address: "0xFEa7a6a0B346362BF88A9e4A88416B77a57D6c2A",
      decimals: 18,
      priceFeed: "0x87121F6c9A9F6E90E59591E4Cf4804873f54A95b",
      priceDecimals: 8,
      isStrictStable: true,
      tokenWeight: 1,
      minProfitBps: 0,
      maxUsdgAmount: 1,
      bufferAmount: 0,
      isStable: true,
      isShortable: false
    },
    frax: {
      name: "frax",
      address: "0x17FC002b466eEc40DaE837Fc4bE5c67993ddBd6F",
      decimals: 18,
      priceFeed: "0x0809E3d38d1B4214958faf06D8b1B1a2b73f2ab8",
      priceDecimals: 8,
      isStrictStable: true,
      tokenWeight: 2000,
      minProfitBps: 0,
      maxUsdgAmount: 9 * 1000 * 1000,
      bufferAmount: 0,
      isStable: true,
      isShortable: false
    },
    dai: {
      name: "dai",
      address: "0xDA10009cBd5D07dd0CeCc66161FC93D7c9000da1",
      decimals: 18,
      priceFeed: "0xc5C8E77B397E531B8EC06BFb0048328B30E9eCfB",
      priceDecimals: 8,
      isStrictStable: true,
      tokenWeight: 5000,
      minProfitBps: 0,
      maxUsdgAmount: 30 * 1000 * 1000,
      bufferAmount: 7 * 1000 * 1000,
      isStable: true,
      isShortable: false
    },
    nativeToken: {
      name: "weth",
      address: "0x82aF49447D8a07e3bd95BD0d56f35241523fBab1",
      decimals: 18
    }
  },
  avax: {
    avax: {
      name: "avax",
      address: "0xB31f66AA3C1e785363F0875A1B74E27b85FD66c7",
      decimals: 18,
      priceFeed: "0x0A77230d17318075983913bC2145DB16C7366156",
      priceDecimals: 8,
      fastPricePrecision: 1000,
      maxCumulativeDeltaDiff: 0.10 * 10 * 1000 * 1000, // 10%
      isStrictStable: false,
      tokenWeight: 5000,
      minProfitBps: 0,
      maxUsdgAmount: 6.3 * 1000 *1000,
      bufferAmount: 120000,
      isStable: false,
      isShortable: true,
      maxGlobalLongSize: 1.5 * 1000 * 1000,
      maxGlobalShortSize: 0.8 * 1000 * 1000,
      spreadBasisPoints: 0,
      openInterestLimitLong: 2 * 1000 * 1000,
      openInterestLimitShort: 2 * 1000 * 1000,
      maxOpenInterestLong: 1 * 1000 * 1000,
      maxOpenInterestShort: 1 * 1000 * 1000,
      openInterestIncrementLong: 10 * 1000,
      openInterestIncrementShort: 10 * 1000,
      maxLiquidityThresholdLong: 200 * 1000,
      maxLiquidityThresholdShort: 200 * 1000,
      minLiquidityThresholdLong: 100 * 1000,
      minLiquidityThresholdShort: 100 * 1000
    },
    eth: {
      name: "eth",
      address: "0x49D5c2BdFfac6CE2BFdB6640F4F80f226bc10bAB",
      decimals: 18,
      priceFeed: "0x976B3D034E162d8bD72D6b9C989d545b839003b0",
      priceDecimals: 8,
      fastPricePrecision: 1000,
      maxCumulativeDeltaDiff: 0.10 * 10 * 1000 * 1000, // 10%
      isStrictStable: false,
      tokenWeight: 21000,
      minProfitBps: 0,
      maxUsdgAmount: 30 * 1000 * 1000,
      bufferAmount: 5500,
      isStable: false,
      isShortable: true,
      maxGlobalLongSize: 8 * 1000 * 1000,
      maxGlobalShortSize: 5.3 * 1000 * 1000,
      openInterestLimitLong: 20 * 1000 * 1000,
      openInterestLimitShort: 20 * 1000 * 1000,
      maxOpenInterestLong: 20 * 1000 * 1000,
      maxOpenInterestShort: 10 * 1000 * 1000,
      openInterestIncrementLong: 100 * 1000,
      openInterestIncrementShort: 100 * 1000,
      maxLiquidityThresholdLong: 5 * 1000 * 1000,
      maxLiquidityThresholdShort: 5 * 1000 * 1000,
      minLiquidityThresholdLong: 2 * 1000 * 1000,
      minLiquidityThresholdShort: 1.5 * 1000 * 1000
    },
    btcb: {
      name: "btcb",
      address: "0x152b9d0FdC40C096757F570A51E494bd4b943E50",
      decimals: 8,
      priceFeed: "0x2779D32d5166BAaa2B2b658333bA7e6Ec0C65743",
      priceDecimals: 8,
      fastPricePrecision: 1000,
      maxCumulativeDeltaDiff: 0.10 * 10 * 1000 * 1000, // 10%
      isStrictStable: false,
      tokenWeight: 21000,
      minProfitBps: 0,
      maxUsdgAmount: 34 * 1000 * 1000,
      bufferAmount: 500,
      isStable: false,
      isShortable: true,
      maxGlobalLongSize: 8 * 1000 * 1000,
      maxGlobalShortSize: 5.4 * 1000 * 1000,
      openInterestLimitLong: 20 * 1000 * 1000,
      openInterestLimitShort: 20 * 1000 * 1000,
      maxOpenInterestLong: 20 * 1000 * 1000,
      maxOpenInterestShort: 8 * 1000 * 1000,
      openInterestIncrementLong: 100 * 1000,
      openInterestIncrementShort: 100 * 1000,
      maxLiquidityThresholdLong: 5 * 1000 * 1000,
      maxLiquidityThresholdShort: 5 * 1000 * 1000,
      minLiquidityThresholdLong: 2 * 1000 * 1000,
      minLiquidityThresholdShort: 1.5 * 1000 * 1000
    },
    btc: {
      name: "btc",
      address: "0x50b7545627a5162F82A992c33b87aDc75187B218",
      decimals: 8,
      priceFeed: "0x2779D32d5166BAaa2B2b658333bA7e6Ec0C65743",
      priceDecimals: 8,
      fastPricePrecision: 1000,
      maxCumulativeDeltaDiff: 0.10 * 10 * 1000 * 1000, // 10%
      isStrictStable: false,
      tokenWeight: 3000,
      minProfitBps: 0,
      maxUsdgAmount: 4.5 * 1000 * 1000,
      bufferAmount: 100,
      isStable: false,
      isShortable: true,
      maxGlobalLongSize: 630 * 1000,
      maxGlobalShortSize: 0,
      openInterestLimitLong: 20 * 1000 * 1000,
      openInterestLimitShort: 1000,
      maxOpenInterestLong: 10 * 1000 * 1000,
      maxOpenInterestShort: 1000,
      openInterestIncrementLong: 200 * 1000,
      openInterestIncrementShort: 10,
      maxLiquidityThresholdLong: 5 * 1000 * 1000,
      maxLiquidityThresholdShort: 500,
      minLiquidityThresholdLong: 250 * 1000,
      minLiquidityThresholdShort: 10
    },
    mim: {
      name: "mim",
      address: "0x130966628846BFd36ff31a822705796e8cb8C18D",
      decimals: 18,
      priceFeed: "0x54EdAB30a7134A16a54218AE64C73e1DAf48a8Fb",
      priceDecimals: 8,
      isStrictStable: true,
      tokenWeight: 1,
      minProfitBps: 0,
      maxUsdgAmount: 1,
      bufferAmount: 0,
      isStable: true,
      isShortable: false
    },
    usdc: {
      name: "usdc",
      address: "0xb97ef9ef8734c71904d8002f8b6bc66dd9c48a6e",
      decimals: 6,
      priceFeed: "0xF096872672F44d6EBA71458D74fe67F9a77a23B9",
      priceDecimals: 8,
      isStrictStable: true,
      tokenWeight: 47000,
      minProfitBps: 0,
      maxUsdgAmount: 55 * 1000 * 1000,
      bufferAmount: 30 * 1000 * 1000,
      isStable: true,
      isShortable: false
    },
    usdce: {
      name: "usdce",
      address: "0xa7d7079b0fead91f3e65f86e8915cb59c1a4c664",
      decimals: 6,
      priceFeed: "0xF096872672F44d6EBA71458D74fe67F9a77a23B9",
      priceDecimals: 8,
      isStrictStable: true,
      tokenWeight: 3000,
      minProfitBps: 0,
      maxUsdgAmount: 3.3 * 1000 * 1000,
      bufferAmount: 800 * 1000,
      isStable: true,
      isShortable: false
    },
    nativeToken: {
      name: "wavax",
      address: "0xB31f66AA3C1e785363F0875A1B74E27b85FD66c7",
      decimals: 18
    }
  }
}<|MERGE_RESOLUTION|>--- conflicted
+++ resolved
@@ -142,11 +142,7 @@
       isStable: false,
       isShortable: true,
       maxGlobalLongSize: 20 * 1000 * 1000,
-<<<<<<< HEAD
-      maxGlobalShortSize: 28 * 1000 * 1000,
-=======
       maxGlobalShortSize: 30 * 1000 * 1000,
->>>>>>> 999757eb
       openInterestLimitLong: 80 * 1000 * 1000,
       openInterestLimitShort: 50 * 1000 * 1000,
       maxOpenInterestLong: 75 * 1000 * 1000,
@@ -173,13 +169,8 @@
       bufferAmount: 75000,
       isStable: false,
       isShortable: true,
-<<<<<<< HEAD
-      maxGlobalLongSize: 36 * 1000 * 1000,
-      maxGlobalShortSize: 38 * 1000 * 1000,
-=======
       maxGlobalLongSize: 38 * 1000 * 1000,
       maxGlobalShortSize: 41 * 1000 * 1000,
->>>>>>> 999757eb
       openInterestLimitLong: 110 * 1000 * 1000,
       openInterestLimitShort: 60 * 1000 * 1000,
       maxOpenInterestLong: 95 * 1000 * 1000,
